--- conflicted
+++ resolved
@@ -51,12 +51,7 @@
 
     tfolder = os.path.join(bin_location, "cfe_original")
     tests = utils.find_files(tfolder,"*",only_exec=True)
-<<<<<<< HEAD
-    tests = tests[:2] ###FIXME make the CI pass
-    #tests = [t for t in tests if "NRFIN_00076" in t]
-=======
     #tests = [t for t in tests if "KPRCA_00016_2" in t]
->>>>>>> 89b62fe4
     inputs = ["","\x00"*10000,"\n"*10000,"A"*10000]
 
     for tnumber,test in enumerate(tests):
