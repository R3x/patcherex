--- conflicted
+++ resolved
@@ -192,13 +192,13 @@
 
     def set_added_segment_headers(self):
         assert self.ncontent[0x34:0x34+len(self.patched_tag)] == self.patched_tag
-        #TODO if no added data or code, do not even add segments
+        # TODO if no added data or code, do not even add segments
         print hex(self.added_data_file_start)
 
         data_segment_header = (1, self.added_data_file_start, self.added_data_segment, self.added_data_segment,
-                                len(self.added_data), len(self.added_data), 0x6, 0x0)  # RW
+                               len(self.added_data), len(self.added_data), 0x6, 0x0)  # RW
         code_segment_header = (1, self.added_code_file_start, self.added_code_segment, self.added_code_segment,
-                                len(self.added_code), len(self.added_code), 0x5, 0x0)  # RX
+                               len(self.added_code), len(self.added_code), 0x5, 0x0)  # RX
 
         self.ncontent = utils.str_overwrite(self.ncontent, struct.pack("<IIIIIIII", *code_segment_header),
                                             self.original_header_end)
@@ -222,21 +222,17 @@
             perms += "X"
         return perms
 
-
     def set_oep(self, new_oep):
-        self.ncontent = utils.str_overwrite(self.ncontent,struct.pack("<I", new_oep), 0x18)
-
+        self.ncontent = utils.str_overwrite(self.ncontent, struct.pack("<I", new_oep), 0x18)
 
     def get_oep(self):
-        return struct.unpack("<I",self.ncontent[0x18:0x18+4])[0]
-
+        return struct.unpack("<I", self.ncontent[0x18:0x18+4])[0]
 
     # 3 inserting strategies
     # Jump out and jump back
     # move a single function out
     # extending all the functions, so all need to move
 
-<<<<<<< HEAD
     def get_block_containing_inst(self, inst_addr):
         index = bisect.bisect_right(self.ordered_nodes, inst_addr) - 1
         node = self.cfg.get_any_node(self.ordered_nodes[index], is_syscall=False)
@@ -244,8 +240,6 @@
             return node.addr
         else:
             raise MissingBlockException("Couldn't find a block containing address %#x" % inst_addr)
-=======
->>>>>>> d2488c7b
 
     def compile_patches(self):
         # for now any added code will be executed by jumping out and back ie CGRex
