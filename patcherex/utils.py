--- conflicted
+++ resolved
@@ -783,13 +783,7 @@
 
 
 def rewrite_file(input_file):
-<<<<<<< HEAD
-    intel_syntax = "_start:\n.intel_syntax noprefix\n"
-    # new_file = "/tmp/intel.s"
-=======
     intel_syntax = "_start:\n.intel_syntax noprefix\nnop\n"
-    new_file = "/tmp/intel.s"
->>>>>>> 75d9471d
     with open(input_file, "r") as fin:
         data = fin.read().splitlines(True)
     req_data = data[4:-7]
